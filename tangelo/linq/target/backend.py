--- conflicted
+++ resolved
@@ -234,17 +234,10 @@
                 statevector[0] = 1.0
             return (frequencies, statevector) if return_statevector else (frequencies, None)
 
-<<<<<<< HEAD
         return self.simulate_circuit(source_circuit, return_statevector=return_statevector, initial_statevector=initial_statevector,
                                      desired_meas_result=desired_meas_result, save_mid_circuit_meas=save_mid_circuit_meas)
 
     def get_expectation_value(self, qubit_operator, state_prep_circuit, initial_statevector=None, desired_meas_result=None):
-=======
-        return self.simulate_circuit(source_circuit, return_statevector=return_statevector,
-                            initial_statevector=initial_statevector, save_mid_circuit_meas=save_mid_circuit_meas)
-
-    def get_expectation_value(self, qubit_operator, state_prep_circuit, initial_statevector=None):
->>>>>>> e872d06a
         r"""Take as input a qubit operator H and a quantum circuit preparing a
         state |\psi>. Return the expectation value <\psi | H | \psi>.
 
