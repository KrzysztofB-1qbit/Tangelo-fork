--- conflicted
+++ resolved
@@ -32,12 +32,8 @@
         self.qiskit = qiskit
         self.AerSimulator = AerSimulator
 
-<<<<<<< HEAD
     def simulate_circuit(self, source_circuit: Circuit, return_statevector=False, initial_statevector=None,
                          desired_meas_result=None, save_mid_circuit_meas=False):
-=======
-    def simulate_circuit(self, source_circuit: Circuit, return_statevector=False, initial_statevector=None, save_mid_circuit_meas=False):
->>>>>>> 9b9b201f
         """Perform state preparation corresponding to the input circuit on the
         target backend, return the frequencies of the different observables, and
         either the statevector or None depending on the availability of the
@@ -53,24 +49,14 @@
                 if available.
             initial_statevector (list/array) : A valid statevector in the format
                 supported by the target backend.
-<<<<<<< HEAD
             desired_meas_result (str): The binary string of the desired measurement.
                 Must have the same length as the number of MEASURE gates in source_circuit
-            save_mid_circuit_meas (bool): Save mid-circuit measurement results to
-                self.mid_circuit_meas_freqs. All measurements will be saved to
-                self.all_frequencies.
-                self.all_frequencies will have keys of length m + n_qubits
-                The first m values in each key will be the result of the m MEASURE gates ordered
-                by their appearance in the list of gates in the source_circuit.
-                The last n_qubits values in each key will be the measurements performed on
-=======
             save_mid_circuit_meas (bool): Save mid-circuit measurement results to
                 self.mid_circuit_meas_freqs. All measurements will be saved to
                 self.all_frequencies, with keys of length (n_meas + n_qubits).
                 The leading n_meas values will hold the results of the MEASURE gates,
                 ordered by their appearance in the source_circuit.
                 The last n_qubits values will hold the measurements performed on
->>>>>>> 9b9b201f
                 each of qubits at the end of the circuit.
 
         Returns:
@@ -87,28 +73,17 @@
                 raise ValueError("Cannot load an initial state if using a noise model, with Qiskit")
             else:
                 n_qubits = int(math.log2(len(initial_statevector)))
-<<<<<<< HEAD
-                n_meas = source_circuit._gate_counts.get("MEASURE", 0)
-=======
                 n_meas = source_circuit.counts.get("MEASURE", 0)
->>>>>>> 9b9b201f
                 n_registers = n_meas + source_circuit.width if save_mid_circuit_meas else source_circuit.width
                 initial_state_circuit = self.qiskit.QuantumCircuit(n_qubits, n_registers)
                 initial_state_circuit.initialize(initial_statevector, list(range(n_qubits)))
                 translated_circuit = initial_state_circuit.compose(translated_circuit)
 
         # Drawing individual shots with the qasm simulator, for noisy simulation or simulating mixed states
-<<<<<<< HEAD
         if self._noise_model or source_circuit.is_mixed_state and (desired_meas_result is None or not return_statevector):
             from tangelo.linq.noisy_simulation.noise_models import get_qiskit_noise_model
 
-            n_meas = source_circuit._gate_counts.get("MEASURE", 0)
-=======
-        if self._noise_model or source_circuit.is_mixed_state and not return_statevector:
-            from tangelo.linq.noisy_simulation.noise_models import get_qiskit_noise_model
-
             n_meas = source_circuit.counts.get("MEASURE", 0)
->>>>>>> 9b9b201f
             meas_start = n_meas if save_mid_circuit_meas else 0
             meas_range = range(meas_start, meas_start + source_circuit.width)
             translated_circuit.measure(range(source_circuit.width), meas_range)
@@ -129,7 +104,7 @@
         # desired_meas_result is not None and return_statevector is requested so loop shot by shot (much slower)
         elif desired_meas_result is not None:
             from tangelo.linq.noisy_simulation.noise_models import get_qiskit_noise_model
-            n_meas = source_circuit._gate_counts.get("MEASURE", 0)
+            n_meas = source_circuit.counts.get("MEASURE", 0)
             backend = self.AerSimulator(method='statevector')
             qiskit_noise_model = get_qiskit_noise_model(self._noise_model) if self._noise_model else None
             translated_circuit = self.qiskit.transpile(translated_circuit, backend)
@@ -149,9 +124,6 @@
             self.all_frequencies = {k: v / self.n_shots for k, v in samples.items()}
             frequencies = self.all_frequencies
 
-            self.all_frequencies = frequencies.copy()
-            self._current_state = None
-
         # Noiseless simulation using the statevector simulator otherwise
         else:
             backend = self.AerSimulator(method='statevector')
